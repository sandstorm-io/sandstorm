<template name="newAdminNetworkCapabilitiesTableCapabilityRow">
{{#let txt="admin.networkCapabilities.newAdminNetworkCapabilitiesTableCapabilityRow"}}
{{!-- expects argument:
  capInfo: Object containing:
                 introducer: Account object
                 grainTitle: String
                    appIcon: String
          grainOwnerAccount: Account object
                    created: Date
                    revoked: Boolean
  callbacks: Object containing:
    onRevokeCap: Function to call when the Revoke button is clicked.
--}}
<div class="capability-row" role="row">
  <div class="grant-by" role="gridcell">
    {{#if capInfo.introducer.account}}
      {{!-- TODO(someday): Link to user account page? E.g.:
        {{#linkTo route="newAdminUserDetails" data={userId} }}
      --}}

      {{> accountCard capInfo.introducer.account }}
    {{else}}
<<<<<<< HEAD
      {{#if capInfo.introducer.account}}
        {{#linkTo route="newAdminUserDetails" data=capInfo.introducer.account}}
          {{!-- to access things in previous context from within linkTo, we must reach up two data
                contexts --}}
          {{_ (con txt "adminAccount") ../../capInfo.introducer.account.userId}}
        {{/linkTo}}
      {{else}}
        {{_ (con txt "unknownGranter")}}
      {{/if}}
=======
      Unknown granter
>>>>>>> c6161253
    {{/if}}
  </div>
  <div class="grant-to" role="gridcell">
    {{#if capInfo.ownerInfo.grain}}
      <div class="grain-context">
        <div class="grain-details">
          <div class="app-icon" style="background-image: url('{{capInfo.ownerInfo.grain.appIcon}}')"></div>
          {{capInfo.ownerInfo.grain.title}}
        </div>
        {{#if capInfo.ownerInfo.grain.grainOwnerAccount}}
          {{> accountCard capInfo.ownerInfo.grain.grainOwnerAccount }}
        {{/if}}
      </div>
    {{else}}
      {{#if capInfo.ownerInfo.webkey}}
        {{_ (con txt "anyone")}}
      {{else}}
        {{_ (con txt "unknownRecipient")}}
      {{/if}}
    {{/if}}
  </div>
  <div class="grant-time" role="gridcell">{{dateString capInfo.created}}</div>
  <div class="actions" role="gridcell">
    {{#if capInfo.revoked}}
      {{_ (con txt "revoked")}}
    {{else}}
    <form class="standard-form">
      <button type="button">
        {{_ (con txt "revokeButton")}}
      </button>
    </form>
    {{/if}}
  </div>
</div>
{{/let}}
</template>

<template name="newAdminNetworkCapabilitiesTable">
{{#let txt="admin.networkCapabilities.newAdminNetworkCapabilitiesTable"}}
{{!-- Takes arguments:
  caps: cursor with list of Object like those returned by capDetails
--}}
<div class="admin-caps-table" role="grid">
  <div class="thead" role="rowgroup">
    <div class="header-row" role="row">
      <div class="grant-by" role="columnheader">{{_ (con txt "header.grantBy")}}</div>
      <div class="grant-to" role="columnheader">{{_ (con txt "header.grantTo")}}</div>
      <div class="grant-time" role="columnheader">{{_ (con txt "header.grantTime")}}</div>
      <div class="actions" role="columnheader">{{_ (con txt "header.actions")}}</div>
    </div>
  </div>
  <div class="tbody" role="rowgroup">
    {{#each cap in caps}}
      {{>newAdminNetworkCapabilitiesTableCapabilityRow capInfo=cap callbacks=callbacks }}
    {{else}}
    <div class="none-row" role="row">
      <div role="gridcell" colspan="4">{{_ (con txt "notFound")}}</div>
    </div>
    {{/each}}
  </div>
</div>
{{/let}}
</template>

<template name="newAdminNetworkCapabilitiesSection">
{{#let txt="admin.networkCapabilities.newAdminNetworkCapabilitiesSection"}}
{{!-- Takes arguments:
  caps: Cursor of a list of ApiTokens.
--}}

{{#if hasSuccess}}
  {{#focusingSuccessBox}}
    {{message}}
  {{/focusingSuccessBox}}
{{/if}}

{{#if hasError}}
  {{#focusingErrorBox}}
    {{message}}
  {{/focusingErrorBox}}
{{/if}}

<div class="admin-caps-filter">
  <div class="search-bar">
    <div class="icon icon-search"></div>
    <input type="text" name="search-string" value="{{ filterString }}"/>
  </div>
  <div class="filter-checkboxes">
    <div class="filter-checkboxes-label">{{_ (con txt "filter.label")}}</div>
    <ul>
      <li>
        <label>
          <input type="checkbox" name="active" checked="{{ activeChecked }}" />
          {{_ (con txt "filter.active") (activeCount caps)}}
        </label>
      </li>

      <li>
        <label>
          <input type="checkbox" name="revoked" checked="{{ revokedChecked }}" />
          {{_ (con txt "filter.revoked") (revokedCount caps)}}
        </label>
      </li>
    </ul>
  </div>
</div>

{{> newAdminNetworkCapabilitiesTable caps=(filterCaps caps) callbacks=callbacks }}
{{/let}}
</template>


<template name="newAdminNetworkCapabilities">
{{#let txt="admin.networkCapabilities.newAdminNetworkCapabilities"}}
<h1>
  <ul class="admin-breadcrumbs">
    <li>{{#linkTo route="newAdminRoot"}}{{_ "admin.title"}}{{/linkTo}}</li>
    <li>{{_ "admin.networkCapabilities.name"}}</li>
  </ul>
</h1>

<h2>{{_ (con txt "networkCaps")}}</h2>
{{>newAdminNetworkCapabilitiesSection caps=ipNetworkCaps}}

<h2>{{_ (con txt "networkCapsTls")}}</h2>
{{>newAdminNetworkCapabilitiesSection caps=ipNetworkCapsTls}}

<h2>{{_ (con txt "interfaceCaps")}}</h2>
{{>newAdminNetworkCapabilitiesSection caps=ipInterfaceCaps}}

{{/let}}
</template><|MERGE_RESOLUTION|>--- conflicted
+++ resolved
@@ -20,19 +20,7 @@
 
       {{> accountCard capInfo.introducer.account }}
     {{else}}
-<<<<<<< HEAD
-      {{#if capInfo.introducer.account}}
-        {{#linkTo route="newAdminUserDetails" data=capInfo.introducer.account}}
-          {{!-- to access things in previous context from within linkTo, we must reach up two data
-                contexts --}}
-          {{_ (con txt "adminAccount") ../../capInfo.introducer.account.userId}}
-        {{/linkTo}}
-      {{else}}
-        {{_ (con txt "unknownGranter")}}
-      {{/if}}
-=======
-      Unknown granter
->>>>>>> c6161253
+      {{_ (con txt "unknownGranter")}}
     {{/if}}
   </div>
   <div class="grant-to" role="gridcell">

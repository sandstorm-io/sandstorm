--- conflicted
+++ resolved
@@ -72,11 +72,7 @@
           # the constant below.
           make lint | tee lint.log
           num_problems=$(cat lint.log | grep ' problems (0 errors, ' | awk '{print $2}')
-<<<<<<< HEAD
-          [ "$num_problems" = 801 ]
-=======
-          [ "$num_problems" = 797 ]
->>>>>>> 34150679
+          [ "$num_problems" = 800 ]
       - name: test
         run: |
           set -o pipefail

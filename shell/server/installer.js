// Sandstorm - Personal Cloud Sandbox
// Copyright (c) 2014 Sandstorm Development Group, Inc. and contributors
// All rights reserved.
//
// Licensed under the Apache License, Version 2.0 (the "License");
// you may not use this file except in compliance with the License.
// You may obtain a copy of the License at
//
//   http://www.apache.org/licenses/LICENSE-2.0
//
// Unless required by applicable law or agreed to in writing, software
// distributed under the License is distributed on an "AS IS" BASIS,
// WITHOUT WARRANTIES OR CONDITIONS OF ANY KIND, either express or implied.
// See the License for the specific language governing permissions and
// limitations under the License.

var Fs = Npm.require("fs");
var Path = Npm.require("path");
var Crypto = Npm.require("crypto");
var ChildProcess = Npm.require("child_process");
var Http = Npm.require("http");
var Https = Npm.require("https");
var Url = Npm.require("url");
var Promise = Npm.require("es6-promise").Promise;
var Capnp = Npm.require("capnp");

var Manifest = Capnp.importSystem("sandstorm/package.capnp").Manifest;

var installers = {};
// To protect against race conditions, we require that each row in the Packages
// collection have at most one writer at a time, as tracked by this `installers`
// map. Each key is a package ID and each value is either an AppInstaller object
// or the string "uninstalling", indicating that some fiber is working on
// uninstalling the package.

Meteor.methods({
  deleteUnusedPackages: function (appId) {
    check(appId, String);
    Packages.find({appId:appId}).forEach(function (package) {deletePackage(package._id)});
  },
});

deletePackage = function (packageId) {
  if (packageId in installers) {
    return;
  }

  installers[packageId] = "uninstalling";

  try {
    var action = UserActions.findOne({packageId:packageId});
    var grain = Grains.findOne({packageId:packageId});
    if (!grain && !action) {
      Packages.update({_id:packageId}, {$set: {status:"delete"}});
      waitPromise(sandstormBackend.deletePackage(packageId));
      var package = Packages.findAndModify({
        query: {_id: packageId},
        remove: true
      });

      // Clean up assets (icon, etc).
      getAllManifestAssets(package.manifest).forEach(function (assetId) {
        globalDb.unrefStaticAsset(assetId);
      });
    }
    delete installers[packageId];
  } catch (error) {
    delete installers[packageId];
    throw error;
  }
}

startInstall = function (packageId, url, fromBeginning, appId) {
  if (packageId in installers) {
    return;
  }

  var installer = new AppInstaller(packageId, url, appId);
  installers[packageId] = installer;

  if (fromBeginning) {
    try {
      Packages.upsert({ _id: packageId}, {$set: {status: "download", progress: 0 }});
    } catch (error) {
      delete installers[packageId];
      throw error;
    }
  }

  installer.start();
}

cancelDownload = function (packageId) {
  var installer = installers[packageId];

  // Don't do anything unless a download is in progress.
  if (installer && installer.downloadRequest) {
    // OK, effect cancellation by faking an error.
    installer.wrapCallback(function () {
      throw new Error("Canceled");
    })();
  }
}

doClientUpload = function (stream) {
  return new Promise(function (resolve, reject) {
    var id = Random.id();

    var backendStream = sandstormBackend.installPackage().stream;
    var hasher = Crypto.createHash("sha256");

    stream.on("data", function (chunk) {
      try {
        hasher.update(chunk);
        backendStream.write(chunk);
      } catch (err) {
        reject(err);
      }
    });
    stream.on("end", function () {
      try {
        backendStream.done();
        var packageId = hasher.digest("hex").slice(0, 32);
        resolve(backendStream.saveAs(packageId).then(function () {
          return packageId;
        }));
        backendStream.close();
      } catch (err) {
        reject(err);
      }
    });
    stream.on("error", function (err) {
      // TODO(soon):  This event does't seem to fire if the user leaves the page mid-upload.
      try {
        backendStream.close();
        reject(err);
      } catch (err2) {
        reject(err2);
      }
    });
  });
}

function AppInstaller(packageId, url, appId) {
  this.packageId = packageId;
  this.url = url;
  this.failed = false;
  this.appId = appId;

  // Serializes database writes.
  this.writeChain = Promise.resolve();
}

function extractManifestAssets(manifest) {
  var metadata = manifest.metadata;
  if (!metadata) return;

  var icons = metadata.icons;
  if (icons) {
    var handleIcon = function (icon) {
<<<<<<< HEAD
      if (icon.svg) {
=======
      if (icon.png) {
        icon.assetId = globalDb.addStaticAsset({mimeType: "image/png"}, icon.png);
        icon.format = "png";
        delete icon.png;
        return true;
      } else if (icon.svg) {
>>>>>>> 1f4d3bec
        icon.assetId = globalDb.addStaticAsset({mimeType: "image/svg+xml"}, icon.svg);
        icon.format = "svg";
        delete icon.svg;
        return true;
      } else if (icon.png) {
        // Use the 1x version for "normal" DPI, unless 1x isn't provided, in which case use 2x.
        var normalDpi = icon.png.dpi1x || icon.png.dpi2x;
        if (!normalDpi) return false;
        icon.assetId = globalDb.addStaticAsset({mimeType: "image/png"}, normalDpi);

        if (icon.png.dpi1x && icon.png.dpi2x) {
          // Icon specifies both resolutions, so also record a 2x DPI option.
          icon.assetId2xDpi = globalDb.addStaticAsset({mimeType: "image/png"}, icon.png.dpi2x);
        }
        delete icon.png;
        return true;
      } else {
        // Unknown icon. Filter it.
        return false;
      }
    }

    if (icons.appGrid && !handleIcon(icons.appGrid)) delete icons.appGrid;
    if (icons.grain && !handleIcon(icons.grain)) delete icons.grain;

    // We don't need the market icons.
    if (icons.market) delete icons.market;
    if (icons.marketBig) delete icons.marketBig;
  }

  var handleLocalizedText = function (text) {
    if (text.defaultText) {
      text.defaultTextAssetId = globalDb.addStaticAsset({mimeType: "text/plain"}, text.defaultText);
      delete text.defaultText;
    }

    if (text.localizations) {
      text.localizations.forEach(function (localization) {
        if (localization.text) {
          localization.assetId = globalDb.addStaticAsset(
              {mimeType: "text/plain"}, localization.text);
          delete localization.text;
        }
      });
    }
  }

  var license = metadata.license;
  if (license) {
    if (license.proprietary) license.proprietary = handleLocalizedText(license.proprietary);
    if (license.publicDomain) license.publicDomain = handleLocalizedText(license.proprietary);
    if (license.notices) license.notices = handleLocalizedText(license.notices);
  }

  var author = metadata.author;
  if (author) {
    // We remove the PGP signature since it was already verified down to a key ID in the back-end.
    if (author.pgpSignature) delete author.pgpSignature;
    if (author.pgpPublicKey) delete author.pgpPublicKey;
  }

  // Perhaps used by the "about" page?
  if (metadata.description) metadata.description = handleLocalizedText(metadata.description);

  // Screenshots are for app marketing; we don't use them post-install.
  if (metadata.screenshots) delete metadata.screenshots;

  // We might allow the user to view the changelog.
  if (metadata.changeLog) metadata.changeLog = handleLocalizedText(metadata.changeLog);
}

function getAllManifestAssets(manifest) {
  // Returns a list of all asset IDs in the given manifest.

  var metadata = manifest.metadata;
  if (!metadata) return [];

  var result = [];

  var icons = metadata.icons;
  if (icons) {
    var handleIcon = function (icon) {
      if (icon.assetId) {
        result.push(icon.assetId);
      }
    }

    if (icons.main) icons.main.forEach(handleIcon);
    if (icons.grain) icons.grain.forEach(handleIcon);
    if (icons.banner) icons.banner.forEach(handleIcon);
  }

  var handleLocalizedText = function (text) {
    if (text.defaultTextAssetId) {
      result.push(defaultTextAssetId);
    }

    if (text.localizations) {
      text.localizations.forEach(function (localization) {
        if (localization.assetId) {
          result.push(localization.assetId);
        }
      });
    }
  }

  var license = metadata.license;
  if (license) {
    if (license.proprietary) handleLocalizedText(license.proprietary);
    if (license.publicDomain) handleLocalizedText(license.publicDomain);
    if (license.notices) handleLocalizedText(license.notices);
  }

  if (metadata.description) handleLocalizedText(metadata.description);
  if (metadata.changeLog) handleLocalizedText(metadata.changeLog);

  return result;
}


AppInstaller.prototype.updateProgress = function (status, progress, error, manifest) {
  // TODO(security):  On error, we should actually delete the package from the database and only
  //   display the error to whomever was watching at the time.  Otherwise it's easy to confuse
  //   people by "pre-failing" packages.  (Actually, perhaps if a user tries to download an
  //   already-downloading package but specifies a different URL, we really should initiate an
  //   entirely separate download...  but cancel it if the first download succeeds.)

  this.status = status;
  this.progress = progress || -1;
  this.error = error;
  this.manifest = manifest || null;

  var self = this;

  // The callback passed to inMeteor() runs in a new fiber. We need to make sure database writes
  // occur in exactly the order in which we generate them, so we use a promise chain to serialize
  // them.
  this.writeChain = this.writeChain.then(function () {
    return inMeteor(function () {
      if (manifest) extractManifestAssets(manifest);

      Packages.update(self.packageId, {$set: {
        status: self.status,
        progress: self.progress,
        error: self.error ? self.error.message : null,
        manifest: self.manifest,
        appId: self.appId
      }});
    }).catch (function (err) {
      console.error(err.stack);
    });
  });
}

AppInstaller.prototype.wrapCallback = function (method) {
  var self = this;
  return function () {
    if (self.failed) return;
    try {
      return method.apply(self, _.toArray(arguments));
    } catch (err) {
      self.failed = true;
      self.cleanup();
      self.updateProgress("failed", 0, err);
      self.writeChain = self.writeChain.then(function() {
        delete installers[self.packageId];
      });
      console.error("Failed to install app:", err.stack);
    }
  }
}

AppInstaller.prototype.cleanup = function () {
  if (this.uploadStream) {
    try { this.uploadStream.close(); } catch (err) {}
    delete this.uploadStream;
  }

  if (this.downloadRequest) {
    try { this.downloadRequest.abort(); } catch (err) {}
    delete this.downloadRequest;
  }
}

AppInstaller.prototype.start = function () {
  return this.wrapCallback(function () {
    this.cleanup();

    sandstormBackend.tryGetPackage(this.packageId)
        .then(this.wrapCallback(function(info) {
      if (info.appId) {
        this.appId = info.appId;
        this.done(info.manifest);
      } else {
        this.doDownload();
      }
    }), this.wrapCallback(function (err) {
      throw err;
    }));
  })();
}

AppInstaller.prototype.doDownload = function () {
  if (!this.url) {
    throw new Error("Unknown package ID, and no URL was provided.")
  }

  console.log("Downloading app:", this.url);
  this.updateProgress("download");

  this.uploadStream = sandstormBackend.installPackage().stream;
  return this.doDownloadTo(this.uploadStream);
}

AppInstaller.prototype.doDownloadTo = function (out) {
  var url = Url.parse(this.url);
  var options = {
    hostname: url.hostname,
    port: url.port,
    path: url.path
  };

  var protocol;
  if (url.protocol === "http:") {
    protocol = Http;
  } else if (url.protocol === "https:") {
    // Since we will verify the download against a hash anyway, we don't need to verify the server's
    // certificate. In fact, the only reason we support HTTPS at all here is because some servers
    // refuse to serve over HTTP (which is, in general, a good thing). Skipping the certificate check
    // here is helpful in that it means we don't have to worry about having a reasonable list of trusted
    // CAs available to Sandstorm.
    options.rejectUnauthorized = false;
    protocol = Https;
  } else {
    throw new Error("Protocol not supported: " + url.protocol);
  }

  // TODO(security):  It could arguably be a security problem that it's possible to probe the
  //   server's local network (behind any firewalls) by presenting URLs here.
  var request = protocol.get(options, this.wrapCallback(function (response) {
    if (response.statusCode === 301 ||
        response.statusCode === 302 ||
        response.statusCode === 303 ||
        response.statusCode === 307 ||
        response.statusCode === 308) {
      // Got redirect. Follow it.
      this.url = Url.resolve(this.url, response.headers["location"]);
      this.doDownloadTo(out);
      return;
    }

    if (response.statusCode !== 200) {
      throw new Error("Download failed with HTTP status code: " + response.statusCode);
    }

    var bytesExpected = undefined;
    var bytesReceived = 0;

    if ("content-length" in response.headers) {
      bytesExpected = parseInt(response.headers["content-length"]);
    }

    var done = false;
    var hasher = Crypto.createHash("sha256");

    var updateDownloadProgress = _.throttle(this.wrapCallback(function () {
      if (!done) {
        if (bytesExpected) {
          this.updateProgress("download", bytesReceived / bytesExpected);
        } else {
          this.updateProgress("download", bytesReceived);
        }
      }
    }), 1000);

    response.on("data", this.wrapCallback(function (chunk) {
      hasher.update(chunk);
      out.write(chunk);
      bytesReceived += chunk.length;
      updateDownloadProgress();
    }));
    response.on("end", this.wrapCallback(function () {
      out.done();

      if (hasher.digest("hex").slice(0, 32) !== this.packageId) {
        throw new Error("Package hash did not match.");
      }

      done = true;
      delete this.downloadRequest;

      this.updateProgress("unpack");
      out.saveAs(this.packageId).then(this.wrapCallback(function (info) {
        this.appId = info.appId;
        this.done(info.manifest);
      }), this.wrapCallback(function (err) {
        throw err;
      }));
    }));

    response.on("error", this.wrapCallback(function (err) { throw err; }));
  }));

  this.downloadRequest = request;

  request.on("error", this.wrapCallback(function (err) { throw err; }));
}

AppInstaller.prototype.done = function(manifest) {
  console.log("App ready:", this.packageId);
  this.updateProgress("ready", 1, undefined, manifest);
  var self = this;
  self.writeChain = self.writeChain.then(function() {
    delete installers[self.packageId];
  });
}<|MERGE_RESOLUTION|>--- conflicted
+++ resolved
@@ -158,16 +158,7 @@
   var icons = metadata.icons;
   if (icons) {
     var handleIcon = function (icon) {
-<<<<<<< HEAD
       if (icon.svg) {
-=======
-      if (icon.png) {
-        icon.assetId = globalDb.addStaticAsset({mimeType: "image/png"}, icon.png);
-        icon.format = "png";
-        delete icon.png;
-        return true;
-      } else if (icon.svg) {
->>>>>>> 1f4d3bec
         icon.assetId = globalDb.addStaticAsset({mimeType: "image/svg+xml"}, icon.svg);
         icon.format = "svg";
         delete icon.svg;
@@ -176,6 +167,7 @@
         // Use the 1x version for "normal" DPI, unless 1x isn't provided, in which case use 2x.
         var normalDpi = icon.png.dpi1x || icon.png.dpi2x;
         if (!normalDpi) return false;
+        icon.format = "png";
         icon.assetId = globalDb.addStaticAsset({mimeType: "image/png"}, normalDpi);
 
         if (icon.png.dpi1x && icon.png.dpi2x) {

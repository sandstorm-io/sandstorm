# Sandstorm - Personal Cloud Sandbox
# Copyright (c) 2014 Sandstorm Development Group, Inc. and contributors
# All rights reserved.
#
# Licensed under the Apache License, Version 2.0 (the "License");
# you may not use this file except in compliance with the License.
# You may obtain a copy of the License at
#
#   http://www.apache.org/licenses/LICENSE-2.0
#
# Unless required by applicable law or agreed to in writing, software
# distributed under the License is distributed on an "AS IS" BASIS,
# WITHOUT WARRANTIES OR CONDITIONS OF ANY KIND, either express or implied.
# See the License for the specific language governing permissions and
# limitations under the License.

# You may override the following vars on the command line to suit
# your config.
CC=$(shell pwd)/deps/llvm-build/Release+Asserts/bin/clang
CXX=$(shell pwd)/deps/llvm-build/Release+Asserts/bin/clang++
CFLAGS=-O2 -Wall -g
CXXFLAGS=$(CFLAGS)
BUILD=0
PARALLEL=$(shell nproc)
LIBS=
EKAM=ekam

# You generally should not modify this.
# TODO(cleanup): -fPIC is unfortunate since most of our code is static binaries
#   but we also need to build a .node module which is a shared library, and it
#   needs to include all the Cap'n Proto code. Do we double-compile or do we
#   just accept it? Perhaps it's for the best since we probably should build
#   position-independent executables for security reasons?
METEOR_DEV_BUNDLE=$(shell ./find-meteor-dev-bundle.sh)
NODEJS=$(METEOR_DEV_BUNDLE)/bin/node
NODE_HEADERS=$(METEOR_DEV_BUNDLE)/include/node
WARNINGS=-Wall -Wextra -Wglobal-constructors -Wno-sign-compare -Wno-unused-parameter
CXXFLAGS2=-std=c++1z $(WARNINGS) $(CXXFLAGS) -DSANDSTORM_BUILD=$(BUILD) -DKJ_HAS_OPENSSL -DKJ_HAS_ZLIB -DKJ_HAS_LIBDL -pthread -fPIC -I$(NODE_HEADERS)
CFLAGS2=$(CFLAGS) -pthread -fPIC
LIBS2=$(LIBS) deps/libsodium/build/src/libsodium/.libs/libsodium.a deps/boringssl/build/ssl/libssl.a deps/boringssl/build/crypto/libcrypto.a -lz -ldl -pthread

define color
  printf '\033[0;34m==== $1 ====\033[0m\n'
endef


IMAGES= \
    shell/public/apps.svg \
    shell/public/appmarket.svg \
    shell/public/battery.svg \
    shell/public/bug.svg \
    shell/public/close.svg \
    shell/public/copy.svg \
    shell/public/debug.svg \
    shell/public/download.svg \
    shell/public/down.svg \
    shell/public/email.svg \
    shell/public/github.svg \
    shell/public/google.svg \
    shell/public/key.svg \
    shell/public/ldap.svg \
    shell/public/link.svg \
    shell/public/menu.svg \
    shell/public/notification.svg \
    shell/public/open-grain.svg \
    shell/public/people.svg \
    shell/public/question-727272.svg \
    shell/public/question-a9a9a9.svg \
    shell/public/restart.svg \
    shell/public/restore.svg \
    shell/public/settings.svg \
    shell/public/source.svg \
    shell/public/share.svg \
    shell/public/search.svg \
    shell/public/trash.svg \
    shell/public/troubleshoot.svg \
    shell/public/upload.svg \
    shell/public/up.svg \
    shell/public/web.svg \
                             \
    shell/public/add-credit-m.svg \
    shell/public/add-email-m.svg \
    shell/public/apps-m.svg \
    shell/public/appmarket-m.svg \
    shell/public/bug-m.svg \
    shell/public/clipboard-m.svg \
    shell/public/close-m.svg \
    shell/public/copy-m.svg \
    shell/public/credit-m.svg \
    shell/public/down-m.svg \
    shell/public/debug-m.svg \
    shell/public/download-m.svg \
    shell/public/email-m.svg \
    shell/public/github-m.svg \
    shell/public/key-m.svg \
    shell/public/ldap-m.svg \
    shell/public/keybase-m.svg \
    shell/public/link-m.svg \
    shell/public/notification-m.svg \
    shell/public/open-grain-m.svg \
    shell/public/people-m.svg \
    shell/public/pronoun-m.svg \
    shell/public/restart-m.svg \
    shell/public/settings-m.svg \
    shell/public/share-m.svg \
    shell/public/source-m.svg \
    shell/public/trash-m.svg \
    shell/public/troubleshoot-m.svg \
    shell/public/twitter-m.svg \
    shell/public/up-m.svg \
    shell/public/unlink-m.svg \
    shell/public/web-m.svg \
                                  \
    shell/public/github-color.svg \
    shell/public/google-color.svg \
    shell/public/email-494949.svg \
    shell/public/close-FFFFFF.svg \
                                  \
    shell/public/install-714DAA.svg \
    shell/public/install-896AC6.svg \
    shell/public/plus-6A237C.svg \
    shell/public/plus-9E40B5.svg \
    shell/public/upload-B7B7B7.svg \
    shell/public/upload-5D5D5D.svg \
    shell/public/restore-B7B7B7.svg \
    shell/public/restore-5D5D5D.svg

# ====================================================================
# Meta rules

.SUFFIXES:
<<<<<<< HEAD
.PHONY: all install clean ci-clean continuous shell-env fast deps bootstrap-ekam update-deps clobber-deps test installer-test app-index-dev meteor-testapp-clean
=======
.PHONY: all install clean clean-deps ci-clean continuous shell-env fast deps bootstrap-ekam update-deps test installer-test app-index-dev
>>>>>>> 77a114ca

all: sandstorm-$(BUILD).tar.xz

clean: ci-clean
	rm -rf shell/node_modules shell/.meteor/local $(IMAGES) shell/client/changelog.html shell/packages/*/.build* shell/packages/*/.npm/package/node_modules *.sig *.update-sig icons/node_modules shell/public/icons/icons-*.eot shell/public/icons/icons-*.ttf shell/public/icons/icons-*.svg shell/public/icons/icons-*.woff icons/package-lock.json tests/package-lock.json deps/llvm-build
	@# Note: capnproto, libseccomp, and node-capnp are integrated into the common build.
	cd deps/ekam && make clean
	rm -rf deps/libsodium/build
	rm -rf deps/boringssl/build

ci-clean: meteor-testapp-clean
	@# Clean only the stuff that we want to clean between CI builds.
	rm -rf bin tmp node_modules bundle shell-build sandstorm-*.tar.xz

install: sandstorm-$(BUILD)-fast.tar.xz install.sh
	@$(call color,install)
	@./install.sh $<

update: sandstorm-$(BUILD)-fast.tar.xz
	@$(call color,update local server)
	@sudo sandstorm update $<

fast: sandstorm-$(BUILD)-fast.tar.xz

test: sandstorm-$(BUILD)-fast.tar.xz test-app.spk tests/assets/meteor-testapp.spk
	tests/run-local.sh sandstorm-$(BUILD)-fast.tar.xz test-app.spk

installer-test:
	(cd installer-tests && bash prepare-for-tests.sh && PYTHONUNBUFFERED=yes TERM=xterm SLOW_TEXT_TIMEOUT=120 ~/.local/bin/stodgy-tester --plugin stodgy_tester.plugins.sandstorm_installer_tests --on-vm-start=uninstall_sandstorm --rsync)

stylecheck:
	@which jscs > /dev/null 2>&1 || ( echo "You need jscs installed. Consider installing with e.g."; echo ; echo "npm -g install jscs"; echo ; exit 1)
	cd shell && jscs .

# ====================================================================
# Dependencies

DEPS=capnproto ekam libseccomp libsodium node-capnp boringssl clang

# We list remotes so that if projects move hosts, we can pull from their new
# canonical location.
REMOTE_capnproto=https://github.com/sandstorm-io/capnproto.git master
REMOTE_ekam=https://github.com/sandstorm-io/ekam.git master
REMOTE_libseccomp=https://github.com/seccomp/libseccomp master
REMOTE_libsodium=https://github.com/jedisct1/libsodium.git stable
REMOTE_node-capnp=https://github.com/kentonv/node-capnp.git node8
REMOTE_boringssl=https://boringssl.googlesource.com/boringssl master
REMOTE_clang=https://chromium.googlesource.com/chromium/src/tools/clang.git master

deps/capnproto/.git:
	@# Probably user forgot to checkout submodules. Do it for them.
	@$(call color,"fetching submodules")
	git submodule update --init --recursive

deps: tmp/.deps

tmp/.deps: | deps/capnproto/.git
	@mkdir -p tmp
	@touch tmp/.deps

update-deps:
	@$(call color,updating all dependencies)
	@$(foreach DEP,$(DEPS), \
	    cd deps/$(DEP) && \
	    echo "pulling $(DEP)..." && \
	    git fetch $(REMOTE_$(DEP)) && \
	    git rebase FETCH_HEAD && \
	    cd ../..;)

# ====================================================================
# Get Clang
#
# We use the prebuilt Clang binaries from the Chromium project. We do this because I've observed
# Sandstorm contributors have a very hard time installing up-to-date versions of Clang on typcial
# Linux distros. Ubuntu and Debian ship with outdated versions of Clang, which means people have
# to install Clang from the LLVM apt repo. However, people struggle to set that up, and the repo
# has been known to randomly break from time to time. OTOH, the Chromium project maintains a very
# up-to-date version of Clang which is used to build Chrome, conveniently maintained as a git repo
# (which we can pin to a commit) containing a nice script that will download precompiled binaries.

deps/llvm-build: | tmp/.deps
	@$(call color,downloading Clang binaries from Chromium project)
	@deps/clang/scripts/update.py
	@mv third_party/llvm-build deps
	@rmdir third_party

# ====================================================================
# build BoringSSL

deps/boringssl/build/Makefile: | tmp/.deps deps/llvm-build
	@$(call color,configuring BoringSSL)
	@mkdir -p deps/boringssl/build
	cd deps/boringssl/build && cmake -DCMAKE_BUILD_TYPE=Release -DCMAKE_C_COMPILER="$(CC)" -DCMAKE_CXX_COMPILER="$(CXX)" -DCMAKE_C_FLAGS="-fPIE" -DCMAKE_CXX_FLAGS="-fPIE" ..

deps/boringssl/build/ssl/libssl.a: deps/boringssl/build/Makefile
	@$(call color,building BoringSSL)
	cd deps/boringssl/build && make -j$(PARALLEL)

# ====================================================================
# build libsodium

deps/libsodium/build/Makefile: | tmp/.deps deps/llvm-build
	@$(call color,configuring libsodium)
	@mkdir -p deps/libsodium/build
	cd deps/libsodium/build && ../configure --disable-shared CC="$(CC)"

deps/libsodium/build/src/libsodium/.libs/libsodium.a: deps/libsodium/build/Makefile
	@$(call color,building libsodium)
	cd deps/libsodium/build && make -j$(PARALLEL)

# ====================================================================
# Ekam bootstrap and C++ binaries

tmp/ekam-bin: tmp/.deps
	@mkdir -p tmp
	@rm -f tmp/ekam-bin
	@which ekam >/dev/null && ln -s "`which ekam`" tmp/ekam-bin || \
	    (cd deps/ekam && $(MAKE) bin/ekam-bootstrap && \
	     cd ../.. && ln -s ../deps/ekam/bin/ekam-bootstrap tmp/ekam-bin)

tmp/.ekam-run: tmp/ekam-bin src/sandstorm/* tmp/.deps deps/boringssl/build/ssl/libssl.a deps/libsodium/build/src/libsodium/.libs/libsodium.a | deps/llvm-build
	@$(call color,building sandstorm with ekam)
	@CC="$(CC)" CXX="$(CXX)" CFLAGS="$(CFLAGS2)" CXXFLAGS="$(CXXFLAGS2)" \
	    LIBS="$(LIBS2)" NODEJS=$(NODEJS) tmp/ekam-bin -j$(PARALLEL)
	@touch tmp/.ekam-run

continuous: tmp/.deps deps/boringssl/build/ssl/libssl.a deps/libsodium/build/src/libsodium/.libs/libsodium.a | deps/llvm-build
	@CC="$(CC)" CXX="$(CXX)" CFLAGS="$(CFLAGS2)" CXXFLAGS="$(CXXFLAGS2)" \
	    LIBS="$(LIBS2)" NODEJS=$(NODEJS) $(EKAM) -j$(PARALLEL) -c -n :41315 || \
	    ($(call color,You probably need to install ekam and put it on your path; see github.com/sandstorm-io/ekam) && false)

# ====================================================================
# Front-end shell

shell-env: tmp/.shell-env

# Note that we need Ekam to build node_modules before we can run Meteor, hence
# the dependency on tmp/.ekam-run.
tmp/.shell-env: tmp/.ekam-run $(IMAGES) shell/client/changelog.html shell/client/styles/_icons.scss shell/package.json shell/npm-shrinkwrap.json
	@$(call color,configuring meteor frontend)
	@mkdir -p tmp
	@mkdir -p node_modules/capnp
	@bash -O extglob -c 'cp src/capnp/!(*test*).capnp node_modules/capnp'
	@cd shell/ && PATH=$(METEOR_DEV_BUNDLE)/bin:$$PATH $(METEOR_DEV_BUNDLE)/bin/npm install
	@touch tmp/.shell-env

icons/node_modules: icons/package.json
	cd icons && PATH=$(METEOR_DEV_BUNDLE)/bin:$$PATH $(METEOR_DEV_BUNDLE)/bin/npm install

shell/client/styles/_icons.scss: icons/node_modules icons/*svg icons/Gruntfile.js
	cd icons && PATH=$(METEOR_DEV_BUNDLE)/bin:$$PATH ./node_modules/.bin/grunt

shell/client/changelog.html: CHANGELOG.md
	@mkdir -p tmp
	@echo '<template name="changelog">' > tmp/changelog.html
	@markdown CHANGELOG.md >> tmp/changelog.html
	@echo '</template>' >> tmp/changelog.html
	@cp tmp/changelog.html shell/client/changelog.html

shell/public/close-FFFFFF.svg: icons/close.svg
	@$(call color,custom color $<)
	@sed -e 's/#111111/#FFFFFF/g' < $< > $@

shell/public/install-714DAA.svg: icons/install.svg
	@$(call color,custom color $<)
	@sed -e 's/#111111/#714DAA/g' < $< > $@

shell/public/install-896AC6.svg: icons/install.svg
	@$(call color,custom color $<)
	@sed -e 's/#111111/#896AC6/g' < $< > $@

shell/public/plus-6A237C.svg: icons/plus.svg
	@$(call color,custom color $<)
	@sed -e 's/#111111/#6A237C/g' < $< > $@

shell/public/plus-9E40B5.svg: icons/plus.svg
	@$(call color,custom color $<)
	@sed -e 's/#111111/#9E40B5/g' < $< > $@

shell/public/upload-B7B7B7.svg: icons/upload.svg
	@$(call color,custom color $<)
	@sed -e 's/#111111/#B7B7B7/g' < $< > $@

shell/public/upload-5D5D5D.svg: icons/upload.svg
	@$(call color,custom color $<)
	@sed -e 's/#111111/#5D5D5D/g' < $< > $@

shell/public/restore-B7B7B7.svg: icons/restore.svg
	@$(call color,custom color $<)
	@sed -e 's/#111111/#B7B7B7/g' < $< > $@

shell/public/restore-5D5D5D.svg: icons/restore.svg
	@$(call color,custom color $<)
	@sed -e 's/#111111/#5D5D5D/g' < $< > $@

shell/public/%.svg: icons/%.svg
	@$(call color,color for dark background $<)
	@sed -e 's/#111111/#CCCCCC/g' < $< > $@

shell/public/google-color.svg: icons/google.svg
	@$(call color,custom color $<)
	@sed -e 's/#111111/#a53232/g' < $< > $@
shell/public/github-color.svg: icons/github.svg
	@$(call color,custom color $<)
	@sed -e 's/#111111/#191919/g' < $< > $@

shell/public/email-494949.svg: icons/email.svg
	@$(call color,custom color $<)
	@sed -e 's/#111111/#494949/g' < $< > $@

shell/public/question-a9a9a9.svg: icons/question.svg
	@$(call color,custom color $<)
	@sed -e 's/#111111/#A9A9A9/g' < $< > $@

shell/public/question-727272.svg: icons/question.svg
	@$(call color,custom color $<)
	@sed -e 's/#111111/#727272/g' < $< > $@

shell/public/%-m.svg: icons/%.svg
	@$(call color,color for light background $<)
	@# Make completely black.
	@sed -e 's/#111111/#000000/g' < $< > $@

shell-build: shell/imports/* shell/imports/*/* shell/client/* shell/server/* shell/shared/* shell/public/* shell/packages/* shell/packages/*/* shell/i18n/* shell/.meteor/packages shell/.meteor/release shell/.meteor/versions tmp/.shell-env
	@$(call color,building meteor frontend)
	@test -z "$$(find -L shell/* -type l)" || (echo "error: broken symlinks in shell: $$(find -L shell/* -type l)" >&2 && exit 1)
	@OLD=`pwd` && cd shell && meteor build --directory "$$OLD/shell-build"

# ====================================================================
# Bundle

bundle: tmp/.ekam-run shell-build make-bundle.sh localedata-C meteor-bundle-main.js
	@$(call color,bundle)
	@./make-bundle.sh

sandstorm-$(BUILD).tar.xz: bundle
	@$(call color,compress release bundle)
	@tar c --transform="s,^bundle,sandstorm-$(BUILD)," bundle | xz -c -9e > sandstorm-$(BUILD).tar.xz

sandstorm-$(BUILD)-fast.tar.xz: bundle
	@$(call color,compress fast bundle)
	@tar c --transform="s,^bundle,sandstorm-$(BUILD)," bundle | xz -c -0 --threads=0 > sandstorm-$(BUILD)-fast.tar.xz

# ====================================================================
# app-index.spk

# This is currently really really hacky because spk is not good at using a package definition file
# that is not located at the root of the source tree. In particular it is hard for the package
# definition file (living in the src tree) to refer to the `app-index` binary (living in the
# tmp tree).
#
# TODO(cleanup): Make spk better so that it can handle this.

app-index.spk: tmp/.ekam-run
	@cp src/sandstorm/app-index/app-index.capnp tmp/sandstorm/app-index/app-index.capnp
	@cp src/sandstorm/app-index/review.html tmp/sandstorm/app-index/review.html
	spk pack -Isrc -Itmp -ptmp/sandstorm/app-index/app-index.capnp:pkgdef app-index.spk

app-index-dev: tmp/.ekam-run
	@cp src/sandstorm/app-index/app-index.capnp tmp/sandstorm/app-index/app-index.capnp
	@cp src/sandstorm/app-index/review.html tmp/sandstorm/app-index/review.html
	spk dev -Isrc -Itmp -ptmp/sandstorm/app-index/app-index.capnp:pkgdef

# ====================================================================
# test-app.spk

# This is currently really really hacky because spk is not good at using a package definition file
# that is not located at the root of the source tree. In particular it is hard for the package
# definition file (living in the src tree) to refer to the `test-app` binary (living in the
# tmp tree).
#
# TODO(cleanup): Make spk better so that it can handle this.

test-app.spk: tmp/.ekam-run
	@cp src/sandstorm/test-app/test-app.capnp tmp/sandstorm/test-app/test-app.capnp
	@cp src/sandstorm/test-app/*.html tmp/sandstorm/test-app
	bin/spk pack -ksrc/sandstorm/test-app/test-app.key -Isrc -Itmp -ptmp/sandstorm/test-app/test-app.capnp:pkgdef test-app.spk

test-app-dev: tmp/.ekam-run
	@cp src/sandstorm/test-app/test-app.capnp tmp/sandstorm/test-app/test-app.capnp
	@cp src/sandstorm/test-app/*.html tmp/sandstorm/test-app
	spk dev -Isrc -Itmp -ptmp/sandstorm/test-app/test-app.capnp:pkgdef

# ====================================================================
# meteor-testapp.spk

meteor-spk-0.3.2/meteor-spk:
	@$(call color,downloading meteor-spk)
	@curl https://dl.sandstorm.io/meteor-spk-0.3.2.tar.xz | tar Jxf -

tests/assets/meteor-testapp.spk: meteor-testapp meteor-spk-0.3.2/meteor-spk meteor-testapp/client/* meteor-testapp/server/* meteor-testapp/.meteor/*
	@PATH="$$PWD/bin:$$PATH" && cd meteor-testapp && ../meteor-spk-0.3.2/meteor-spk pack -I../src ../tests/assets/meteor-testapp.spk

meteor-testapp-clean:
	rm -rf tests/assets/meteor-testapp.spk meteor-spk-0.3.2 meteor-testapp/.meteor-spk<|MERGE_RESOLUTION|>--- conflicted
+++ resolved
@@ -129,11 +129,7 @@
 # Meta rules
 
 .SUFFIXES:
-<<<<<<< HEAD
-.PHONY: all install clean ci-clean continuous shell-env fast deps bootstrap-ekam update-deps clobber-deps test installer-test app-index-dev meteor-testapp-clean
-=======
-.PHONY: all install clean clean-deps ci-clean continuous shell-env fast deps bootstrap-ekam update-deps test installer-test app-index-dev
->>>>>>> 77a114ca
+.PHONY: all install clean clean-deps ci-clean continuous shell-env fast deps bootstrap-ekam update-deps test installer-test app-index-dev meteor-testapp-clean
 
 all: sandstorm-$(BUILD).tar.xz
 

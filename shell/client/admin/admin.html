<template name="adminNavItem">
{{!--
  Takes as arguments:

  routeName: String
       data: String
      class: String
--}}
<li class="nav-item">
  {{#linkTo route=routeName class=class data=data}}
    {{> Template.contentBlock}}
  {{/linkTo}}
</li>
</template>

<template name="newAdmin">
  {{>title (_ "admin.admin.newAdmin.title")}}
  {{setDocumentTitle}}

  {{#if wildcardHostSeemsBroken}}
  <div class="flash-message warning-message">
    {{{_ "admin.admin.newAdmin.wildcardHostBroken"}}}
  </div>
  {{/if}}

  {{#if websocketSeemsBroken}}
  <div class="flash-message warning-message">
    {{{_ "admin.admin.newAdmin.websocketBroken"}}}
  </div>
  {{/if}}

  <div class="admin-settings">
    {{#if isUserPermitted}}
      {{> Template.dynamic template=adminTab}}
    {{else}}
      {{#if hasSetupToken}}
        <p>
          {{{_ "admin.admin.newAdmin.hasSetupToken"}}}
        </p>
      {{else}}
        <p>
          {{_ "admin.admin.newAdmin.hasNoSetupToken"}}
        </p>
      {{/if}}
    {{/if}}
  </div>
</template>

<template name="newAdminRoot">
  <h1>
    <ul class="admin-breadcrumbs">
      <li>{{_ "admin.title"}}</li>
    </ul>
  </h1>

  <nav>
    <ul class="nav-sections">
      <li>
        <h2>{{_ "admin.admin.newAdminRoot.configuration.title"}}</h2>
        <ul class="nav-items">
<<<<<<< HEAD
          {{#adminNavItem routeName="newAdminIdentity"}}
            <div class="item-name">{{_ "admin.identityProviders.name"}}</div>
            <div class="item-subtext">{{_ "admin.identityProviders.subtext"}}</div>
=======
          {{#adminNavItem routeName="newAdminLogin"}}
            <div class="item-name">Login providers</div>
            <div class="item-subtext">How users log in.</div>
>>>>>>> c6161253
          {{/adminNavItem}}
          {{#adminNavItem routeName="newAdminOrganization"}}
            <div class="item-name">{{_ "admin.organization.name"}}</div>
            <div class="item-subtext">{{_ "admin.organization.subtext"}}</div>
          {{/adminNavItem}}
          {{#adminNavItem routeName="newAdminEmailConfig"}}
            <div class="item-name">{{_ "admin.emailConfig.name"}}</div>
            <div class="item-subtext">{{_ "admin.emailConfig.subtext"}}</div>
          {{/adminNavItem}}
          {{#adminNavItem routeName="newAdminPersonalization"}}
            <div class="item-name">{{_ "admin.personalization.name"}}</div>
            <div class="item-subtext">{{_ "admin.personalization.subtext"}}</div>
          {{/adminNavItem}}
          {{#adminNavItem routeName="newAdminPreinstalledApps"}}
            <div class="item-name">{{_ "admin.preinstalledApps.name"}}</div>
            <div class="item-subtext">{{_ "admin.preinstalledApps.subtext"}}</div>
          {{/adminNavItem}}
          {{#adminNavItem routeName="newAdminAppSources"}}
            <div class="item-name">{{_ "admin.appSources.name"}}</div>
            <div class="item-subtext">{{_ "admin.appSources.subtext"}}</div>
          {{/adminNavItem}}
          {{#adminNavItem routeName="newAdminNetworking"}}
            <div class="item-name">{{_ "admin.networking.name"}}</div>
            <div class="item-subtext">{{_ "admin.networking.subtext"}}</div>
          {{/adminNavItem}}
        </ul>
      </li>
      <li>
        <h2>{{_ "admin.admin.newAdminRoot.management.title"}}</h2>
        <ul class="nav-items">
          {{#adminNavItem routeName="newAdminUsers"}}
            <div class="item-name">{{_ "admin.users.name"}}</div>
            <div class="item-subtext">{{_ "admin.users.subtext"}}</div>
          {{/adminNavItem}}
          {{#adminNavItem routeName="newAdminStatus"}}
            <div class="item-name">{{_ "admin.systemStatus.name"}}</div>
            <div class="item-subtext">{{_ "admin.systemStatus.subtext"}}</div>
          {{/adminNavItem}}
          {{#adminNavItem routeName="newAdminStats"}}
            <div class="item-name">{{_ "admin.stats.name"}}</div>
            <div class="item-subtext">{{_ "admin.stats.subtext"}}</div>
          {{/adminNavItem}}
          {{#adminNavItem routeName="newAdminMaintenance"}}
            <div class="item-name">{{_ "admin.maintenanceMessage.name"}}</div>
            <div class="item-subtext">{{_ "admin.maintenanceMessage.subtext"}}</div>
          {{/adminNavItem}}
          {{#adminNavItem routeName="newAdminNetworkCapabilities"}}
            <div class="item-name">{{_ "admin.networkCapabilities.name"}}</div>
            <div class="item-subtext">{{_ "admin.networkCapabilities.subtext"}}</div>
          {{/adminNavItem}}
        </ul>
      </li>
    </ul>
  </nav>
</template><|MERGE_RESOLUTION|>--- conflicted
+++ resolved
@@ -58,15 +58,9 @@
       <li>
         <h2>{{_ "admin.admin.newAdminRoot.configuration.title"}}</h2>
         <ul class="nav-items">
-<<<<<<< HEAD
-          {{#adminNavItem routeName="newAdminIdentity"}}
+          {{#adminNavItem routeName="newAdminLogin"}}
             <div class="item-name">{{_ "admin.identityProviders.name"}}</div>
             <div class="item-subtext">{{_ "admin.identityProviders.subtext"}}</div>
-=======
-          {{#adminNavItem routeName="newAdminLogin"}}
-            <div class="item-name">Login providers</div>
-            <div class="item-subtext">How users log in.</div>
->>>>>>> c6161253
           {{/adminNavItem}}
           {{#adminNavItem routeName="newAdminOrganization"}}
             <div class="item-name">{{_ "admin.organization.name"}}</div>
